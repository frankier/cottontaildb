group 'ch.unibas.dmi.dbis'
version '1.0-SNAPSHOT'

buildscript {
    ext.luceneVersion = '7.7.1'
    ext.kotlinVersion = '1.3.60'

    repositories {
        mavenCentral()
    }
    dependencies {
        classpath "com.google.protobuf:protobuf-gradle-plugin:0.8.12"
        classpath "org.jetbrains.kotlin:kotlin-stdlib:$kotlinVersion"
        classpath "org.jetbrains.kotlin:kotlin-gradle-plugin:$kotlinVersion"
        classpath "org.jetbrains.kotlin:kotlin-serialization:$kotlinVersion"
    }
}

apply plugin: 'application'
apply plugin: 'java'
apply plugin: 'kotlin'
apply plugin: 'kotlinx-serialization'
apply plugin: 'com.google.protobuf'
apply plugin: 'idea'

mainClassName = 'org.vitrivr.cottontail.CottontailKt'
applicationDefaultJvmArgs = ["-Xms2G", "-Xmx4G"]

sourceCompatibility = 1.8

repositories {
    mavenCentral()
    maven { url "https://kotlin.bintray.com/kotlinx" }
}

compileKotlin {
    kotlinOptions.jvmTarget = "1.8"
    kotlinOptions {
        freeCompilerArgs = ["-Xinline-classes"]
    }
}
compileTestKotlin {
    kotlinOptions.jvmTarget = "1.8"
}

sourceSets {
    main {
        proto {
            srcDirs += "$projectDir/cottontaildb-proto/src/main/protobuf"
        }
        kotlin {
            srcDirs += "$projectDir/build/generated/source/proto/main/java"
        }
    }
}

protobuf {
    generatedFilesBaseDir = "$projectDir/build/generated/source/proto"
    plugins {
        grpc {
            artifact = 'io.grpc:protoc-gen-grpc-java:1.18.0'
        }
    }
    protoc {
        artifact = 'com.google.protobuf:protoc:3.6.1'
    }
    generateProtoTasks {
        all()*.plugins { grpc {
            outputSubDir = 'java'
        }}
    }
}

dependencies {
    ///// MapDB dependency
    compile group: 'org.mapdb', name: 'mapdb', version: '3.0.8'

    ///// FastUtil
    compile group: 'it.unimi.dsi', name: 'fastutil', version: '8.3.1'

    /////// GRPC & ProtoBuf
    compile group: 'javax.annotation', name: 'javax.annotation-api', version: '1.2'
    compile group: 'com.google.protobuf', name: 'protobuf-java', version: '3.11.4'
    compile group: 'io.grpc', name: 'grpc-all', version: '1.28.1'

    ////// Log4J
    compile group: 'org.apache.logging.log4j', name: 'log4j-api', version: '2.13.1'
    compile group: 'org.apache.logging.log4j', name: 'log4j-core', version: '2.13.1'
    compile group: 'org.slf4j', name: 'slf4j-log4j12', version: '1.7.30'

    ////// Dexecutor
    compile group: 'com.github.dexecutor', name: 'dexecutor-core', version: '2.1.0'

    ////// Lucene
    compile group: 'org.apache.lucene', name: 'lucene-core', version: luceneVersion
    compile group: 'org.apache.lucene', name: 'lucene-analyzers-common', version: luceneVersion
    compile group: 'org.apache.lucene', name: 'lucene-codecs', version: luceneVersion
    compile group: 'org.apache.lucene', name: 'lucene-queryparser', version: luceneVersion

    ///// JUnit 5
    testCompile group: 'org.junit.jupiter', name: 'junit-jupiter-api', version: '5.6.2'
    testCompile group: 'org.junit.jupiter', name: 'junit-jupiter-engine', version: '5.6.2'

    ///// Kotlin
    compile group: 'org.jetbrains.kotlin', name: 'kotlin-stdlib', version: kotlinVersion
    compile group: 'org.jetbrains.kotlin', name: 'kotlin-reflect', version: kotlinVersion
<<<<<<< HEAD
    compile group: 'org.jetbrains.kotlinx', name: 'kotlinx-coroutines-core', version: '1.3.2'
    compile group: 'org.jetbrains.kotlinx', name: 'kotlinx-serialization-runtime', version: '0.13.0'

    ///// Efficient Java Matrix Library (EJML)
    compile group: 'org.ejml', name: 'ejml-all', version: '0.38'

    ///// Apache Commons Math » 3.6
    ///// https://mvnrepository.com/artifact/org.apache.commons/commons-math3
    compile group: 'org.apache.commons', name: 'commons-math3', version: '3.6.1'
=======
    compile group: 'org.jetbrains.kotlinx', name: 'kotlinx-coroutines-core', version: '1.3.5'
    compile group: 'org.jetbrains.kotlinx', name: 'kotlinx-serialization-runtime', version: '0.14.0'
>>>>>>> 412fae0a
}

idea {
    module {
        downloadJavadoc = true

        excludeDirs += file('data')
    }
}

///// Default names for distributions
distZip.archiveName('cottontaildb-bin.zip')
distTar.archiveName('cottontaildb-bin.tar')<|MERGE_RESOLUTION|>--- conflicted
+++ resolved
@@ -9,7 +9,7 @@
         mavenCentral()
     }
     dependencies {
-        classpath "com.google.protobuf:protobuf-gradle-plugin:0.8.12"
+        classpath "com.google.protobuf:protobuf-gradle-plugin:0.8.8"
         classpath "org.jetbrains.kotlin:kotlin-stdlib:$kotlinVersion"
         classpath "org.jetbrains.kotlin:kotlin-gradle-plugin:$kotlinVersion"
         classpath "org.jetbrains.kotlin:kotlin-serialization:$kotlinVersion"
@@ -23,7 +23,7 @@
 apply plugin: 'com.google.protobuf'
 apply plugin: 'idea'
 
-mainClassName = 'org.vitrivr.cottontail.CottontailKt'
+mainClassName = 'ch.unibas.dmi.dbis.cottontail.CottontailKt'
 applicationDefaultJvmArgs = ["-Xms2G", "-Xmx4G"]
 
 sourceCompatibility = 1.8
@@ -73,20 +73,20 @@
 
 dependencies {
     ///// MapDB dependency
-    compile group: 'org.mapdb', name: 'mapdb', version: '3.0.8'
+    compile group: 'org.mapdb', name: 'mapdb', version: '3.0.7'
 
     ///// FastUtil
-    compile group: 'it.unimi.dsi', name: 'fastutil', version: '8.3.1'
+    compile group: 'it.unimi.dsi', name: 'fastutil', version: '8.3.0'
 
     /////// GRPC & ProtoBuf
     compile group: 'javax.annotation', name: 'javax.annotation-api', version: '1.2'
-    compile group: 'com.google.protobuf', name: 'protobuf-java', version: '3.11.4'
-    compile group: 'io.grpc', name: 'grpc-all', version: '1.28.1'
+    compile group: 'com.google.protobuf', name: 'protobuf-java', version: '3.7.1'
+    compile group: 'io.grpc', name: 'grpc-all', version: '1.20.0'
 
     ////// Log4J
-    compile group: 'org.apache.logging.log4j', name: 'log4j-api', version: '2.13.1'
-    compile group: 'org.apache.logging.log4j', name: 'log4j-core', version: '2.13.1'
-    compile group: 'org.slf4j', name: 'slf4j-log4j12', version: '1.7.30'
+    compile group: 'org.apache.logging.log4j', name: 'log4j-api', version: '2.11.2'
+    compile group: 'org.apache.logging.log4j', name: 'log4j-core', version: '2.11.2'
+    compile group: 'org.slf4j', name: 'slf4j-log4j12', version: '1.7.25'
 
     ////// Dexecutor
     compile group: 'com.github.dexecutor', name: 'dexecutor-core', version: '2.1.0'
@@ -104,9 +104,8 @@
     ///// Kotlin
     compile group: 'org.jetbrains.kotlin', name: 'kotlin-stdlib', version: kotlinVersion
     compile group: 'org.jetbrains.kotlin', name: 'kotlin-reflect', version: kotlinVersion
-<<<<<<< HEAD
-    compile group: 'org.jetbrains.kotlinx', name: 'kotlinx-coroutines-core', version: '1.3.2'
-    compile group: 'org.jetbrains.kotlinx', name: 'kotlinx-serialization-runtime', version: '0.13.0'
+    compile group: 'org.jetbrains.kotlinx', name: 'kotlinx-coroutines-core', version: '1.3.5'
+    compile group: 'org.jetbrains.kotlinx', name: 'kotlinx-serialization-runtime', version: '0.14.0'
 
     ///// Efficient Java Matrix Library (EJML)
     compile group: 'org.ejml', name: 'ejml-all', version: '0.38'
@@ -114,10 +113,6 @@
     ///// Apache Commons Math » 3.6
     ///// https://mvnrepository.com/artifact/org.apache.commons/commons-math3
     compile group: 'org.apache.commons', name: 'commons-math3', version: '3.6.1'
-=======
-    compile group: 'org.jetbrains.kotlinx', name: 'kotlinx-coroutines-core', version: '1.3.5'
-    compile group: 'org.jetbrains.kotlinx', name: 'kotlinx-serialization-runtime', version: '0.14.0'
->>>>>>> 412fae0a
 }
 
 idea {
