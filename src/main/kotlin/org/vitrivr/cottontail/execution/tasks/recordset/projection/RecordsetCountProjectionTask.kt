--- conflicted
+++ resolved
@@ -26,11 +26,8 @@
                 ?: throw TaskExecutionException("COUNT projection could not be executed because parent task has failed.")
 
         /* Create new Recordset with new columns. */
-<<<<<<< HEAD
-        val recordset = Recordset(arrayOf(ColumnDef.withAttributes(parent.columns.first().name.entity()?.column("count(*)") ?: Name.ColumnName("count(*)"), "LONG")))
-=======
-        val recordset = Recordset(arrayOf(ColumnDef.withAttributes(Name("count()"), "LONG")))
->>>>>>> c6201bdc
+        val recordset = Recordset(arrayOf(ColumnDef.withAttributes(parent.columns.first().name.entity()?.column("count()")
+                ?: Name.ColumnName("count()"), "LONG")))
         recordset.addRowUnsafe(arrayOf(LongValue(parent.rowCount)))
         return recordset
     }
