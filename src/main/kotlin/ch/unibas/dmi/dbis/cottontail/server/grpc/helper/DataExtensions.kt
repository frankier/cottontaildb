--- conflicted
+++ resolved
@@ -29,7 +29,6 @@
         is FloatVectorValue -> CottontailGrpc.Data.newBuilder().setVectorData(CottontailGrpc.Vector.newBuilder().setFloatVector(CottontailGrpc.FloatVector.newBuilder().addAllVector(value.value.asIterable()))).build()
         is LongVectorValue -> CottontailGrpc.Data.newBuilder().setVectorData(CottontailGrpc.Vector.newBuilder().setLongVector(CottontailGrpc.LongVector.newBuilder().addAllVector(value.value.asIterable()))).build()
         is IntVectorValue -> CottontailGrpc.Data.newBuilder().setVectorData(CottontailGrpc.Vector.newBuilder().setIntVector(CottontailGrpc.IntVector.newBuilder().addAllVector(value.value.asIterable()))).build()
-        is Complex32VectorValue -> CottontailGrpc.Data.newBuilder().setVectorData(CottontailGrpc.Vector.newBuilder().setComplexVector(CottontailGrpc.ComplexVector.newBuilder().addAllVector(value.value.asIterable().chunked(2) { CottontailGrpc.Complex.newBuilder().setReal(it[0]).setImaginary(it[1]).build()}))).build()
         null -> CottontailGrpc.Data.newBuilder().setNullData(CottontailGrpc.Null.getDefaultInstance()).build()
         else -> throw IllegalArgumentException("The specified value cannot be converted to a gRPC Data object.")
     }
@@ -48,12 +47,8 @@
     CottontailGrpc.Data.DataCase.FLOATDATA -> StringValue(this.floatData.toString())
     CottontailGrpc.Data.DataCase.DOUBLEDATA -> StringValue(this.doubleData.toString())
     CottontailGrpc.Data.DataCase.STRINGDATA -> StringValue(this.stringData)
-<<<<<<< HEAD
-    CottontailGrpc.Data.DataCase.COMPLEXDATA -> StringValue(this.complexData.real.toString() + (if (this.complexData.imaginary < 0) " - " else " + ") + this.complexData.imaginary.toString() + "i")
-=======
     CottontailGrpc.Data.DataCase.COMPLEX32DATA -> StringValue("${this.complex32Data.real}+i*${this.complex32Data.imaginary}")
     CottontailGrpc.Data.DataCase.COMPLEX64DATA -> StringValue("${this.complex64Data.real}+i*${this.complex64Data.imaginary}")
->>>>>>> e76781a0
     CottontailGrpc.Data.DataCase.NULLDATA -> null
     CottontailGrpc.Data.DataCase.VECTORDATA -> throw QueryException.UnsupportedCastException("A value of type VECTOR cannot be cast to STRING.")
     CottontailGrpc.Data.DataCase.DATA_NOT_SET -> throw QueryException.UnsupportedCastException("A value of NULL cannot be cast to STRING.")
@@ -76,7 +71,6 @@
     CottontailGrpc.Data.DataCase.COMPLEX32DATA -> throw QueryException.UnsupportedCastException("A value of COMPLEX32 cannot be cast to BOOLEAN.")
     CottontailGrpc.Data.DataCase.COMPLEX64DATA -> throw QueryException.UnsupportedCastException("A value of COMPLEX64 cannot be cast to BOOLEAN.")
     CottontailGrpc.Data.DataCase.STRINGDATA -> throw QueryException.UnsupportedCastException("A value of STRING cannot be cast to BOOLEAN.")
-    CottontailGrpc.Data.DataCase.COMPLEXDATA -> throw QueryException.UnsupportedCastException("A value of COMPLEX cannot be cast to BOOLEAN.")
     CottontailGrpc.Data.DataCase.VECTORDATA -> throw QueryException.UnsupportedCastException("A value of VECTOR cannot be cast to BOOLEAN.")
     CottontailGrpc.Data.DataCase.DATA_NOT_SET -> throw QueryException.UnsupportedCastException("A value of NULL cannot be cast to BOOLEAN.")
     null -> throw QueryException.UnsupportedCastException("A value of NULL cannot be cast to BOOLEAN.")
@@ -89,18 +83,12 @@
  * @throws QueryException.UnsupportedCastException If cast is not possible.
  */
 fun CottontailGrpc.Data.toDoubleValue(): DoubleValue? = when (this.dataCase) {
-    CottontailGrpc.Data.DataCase.BOOLEANDATA -> DoubleValue(if (this.booleanData) {
-        1.0
-    } else {
-        0.0
-    })
+    CottontailGrpc.Data.DataCase.BOOLEANDATA -> DoubleValue(if (this.booleanData) { 1.0 } else { 0.0 })
     CottontailGrpc.Data.DataCase.INTDATA -> DoubleValue(this.intData.toDouble())
     CottontailGrpc.Data.DataCase.LONGDATA -> DoubleValue(this.longData.toDouble())
     CottontailGrpc.Data.DataCase.FLOATDATA -> DoubleValue(this.floatData.toDouble())
     CottontailGrpc.Data.DataCase.DOUBLEDATA -> DoubleValue(this.doubleData)
-    CottontailGrpc.Data.DataCase.STRINGDATA -> DoubleValue(this.stringData.toDoubleOrNull()
-            ?: throw QueryException.UnsupportedCastException("A value of type STRING (v='${this.stringData}') cannot be cast to DOUBLE."))
-    CottontailGrpc.Data.DataCase.COMPLEXDATA -> throw QueryException.UnsupportedCastException("A value of COMPLEX cannot be cast to DOUBLE.")
+    CottontailGrpc.Data.DataCase.STRINGDATA -> DoubleValue(this.stringData.toDoubleOrNull() ?: throw QueryException.UnsupportedCastException("A value of type STRING (v='${this.stringData}') cannot be cast to DOUBLE."))
     CottontailGrpc.Data.DataCase.NULLDATA -> null
     CottontailGrpc.Data.DataCase.COMPLEX32DATA -> throw QueryException.UnsupportedCastException("A value of COMPLEX32 cannot be cast to DOUBLE.")
     CottontailGrpc.Data.DataCase.COMPLEX64DATA -> throw QueryException.UnsupportedCastException("A value of COMPLEX64 cannot be cast to DOUBLE.")
@@ -116,18 +104,12 @@
  * @throws QueryException.UnsupportedCastException If cast is not possible.
  */
 fun CottontailGrpc.Data.toFloatValue(): FloatValue? = when (this.dataCase) {
-    CottontailGrpc.Data.DataCase.BOOLEANDATA -> FloatValue(if (this.booleanData) {
-        1.0f
-    } else {
-        0.0f
-    })
+    CottontailGrpc.Data.DataCase.BOOLEANDATA -> FloatValue(if (this.booleanData) { 1.0f } else { 0.0f })
     CottontailGrpc.Data.DataCase.INTDATA -> FloatValue(this.intData.toFloat())
     CottontailGrpc.Data.DataCase.LONGDATA -> FloatValue(this.longData.toFloat())
     CottontailGrpc.Data.DataCase.FLOATDATA -> FloatValue(this.floatData)
     CottontailGrpc.Data.DataCase.DOUBLEDATA -> FloatValue(this.doubleData.toFloat())
-    CottontailGrpc.Data.DataCase.STRINGDATA -> FloatValue(this.stringData.toFloatOrNull()
-            ?: throw QueryException.UnsupportedCastException("A value of type STRING (v='${this.stringData}') cannot be cast to FLOAT."))
-    CottontailGrpc.Data.DataCase.COMPLEXDATA -> throw QueryException.UnsupportedCastException("A value of COMPLEX cannot be cast to FLOAT.")
+    CottontailGrpc.Data.DataCase.STRINGDATA -> FloatValue(this.stringData.toFloatOrNull() ?: throw QueryException.UnsupportedCastException("A value of type STRING (v='${this.stringData}') cannot be cast to FLOAT."))
     CottontailGrpc.Data.DataCase.NULLDATA -> null
     CottontailGrpc.Data.DataCase.COMPLEX32DATA -> throw QueryException.UnsupportedCastException("A value of COMPLEX32 cannot be cast to FLOAT.")
     CottontailGrpc.Data.DataCase.COMPLEX64DATA -> throw QueryException.UnsupportedCastException("A value of COMPLEX64 cannot be cast to FLOAT.")
@@ -143,18 +125,12 @@
  * @throws QueryException.UnsupportedCastException If cast is not possible.
  */
 fun CottontailGrpc.Data.toShortValue(): ShortValue? = when (this.dataCase) {
-    CottontailGrpc.Data.DataCase.BOOLEANDATA -> ShortValue((if (this.booleanData) {
-        1
-    } else {
-        0
-    }).toShort())
+    CottontailGrpc.Data.DataCase.BOOLEANDATA -> ShortValue((if (this.booleanData) { 1 } else { 0 }).toShort())
     CottontailGrpc.Data.DataCase.INTDATA -> ShortValue(this.intData.toShort())
     CottontailGrpc.Data.DataCase.LONGDATA -> ShortValue(this.longData.toShort())
     CottontailGrpc.Data.DataCase.FLOATDATA -> ShortValue(this.floatData.toShort())
     CottontailGrpc.Data.DataCase.DOUBLEDATA -> ShortValue(this.doubleData.toShort())
-    CottontailGrpc.Data.DataCase.STRINGDATA -> ShortValue(this.stringData.toShortOrNull()
-            ?: throw QueryException.UnsupportedCastException("A value of type STRING (v='${this.stringData}') cannot be cast to SHORT."))
-    CottontailGrpc.Data.DataCase.COMPLEXDATA -> throw QueryException.UnsupportedCastException("A value of COMPLEX cannot be cast to SHORT.")
+    CottontailGrpc.Data.DataCase.STRINGDATA -> ShortValue(this.stringData.toShortOrNull() ?: throw QueryException.UnsupportedCastException("A value of type STRING (v='${this.stringData}') cannot be cast to SHORT."))
     CottontailGrpc.Data.DataCase.NULLDATA -> null
     CottontailGrpc.Data.DataCase.COMPLEX32DATA -> throw QueryException.UnsupportedCastException("A value of COMPLEX32 cannot be cast to SHORT.")
     CottontailGrpc.Data.DataCase.COMPLEX64DATA -> throw QueryException.UnsupportedCastException("A value of COMPLEX64 cannot be cast to SHORT.")
@@ -170,18 +146,12 @@
  * @throws QueryException.UnsupportedCastException If cast is not possible.
  */
 fun CottontailGrpc.Data.toByteValue(): ByteValue? = when (this.dataCase) {
-    CottontailGrpc.Data.DataCase.BOOLEANDATA -> ByteValue((if (this.booleanData) {
-        1
-    } else {
-        0
-    }).toByte())
+    CottontailGrpc.Data.DataCase.BOOLEANDATA -> ByteValue((if (this.booleanData) { 1 } else { 0 }).toByte())
     CottontailGrpc.Data.DataCase.INTDATA -> ByteValue(this.intData.toByte())
     CottontailGrpc.Data.DataCase.LONGDATA -> ByteValue(this.longData.toByte())
     CottontailGrpc.Data.DataCase.FLOATDATA -> ByteValue(this.floatData.toByte())
     CottontailGrpc.Data.DataCase.DOUBLEDATA -> ByteValue(this.doubleData.toByte())
-    CottontailGrpc.Data.DataCase.STRINGDATA -> ByteValue(this.stringData.toByteOrNull()
-            ?: throw QueryException.UnsupportedCastException("A value of type STRING (v='${this.stringData}') cannot be cast to BYTE."))
-    CottontailGrpc.Data.DataCase.COMPLEXDATA -> throw QueryException.UnsupportedCastException("A value of COMPLEX cannot be cast to BYTE.")
+    CottontailGrpc.Data.DataCase.STRINGDATA -> ByteValue(this.stringData.toByteOrNull() ?: throw QueryException.UnsupportedCastException("A value of type STRING (v='${this.stringData}') cannot be cast to BYTE."))
     CottontailGrpc.Data.DataCase.NULLDATA -> null
     CottontailGrpc.Data.DataCase.COMPLEX32DATA -> throw QueryException.UnsupportedCastException("A value of COMPLEX32 cannot be cast to BYTE.")
     CottontailGrpc.Data.DataCase.COMPLEX64DATA -> throw QueryException.UnsupportedCastException("A value of COMPLEX64 cannot be cast to BYTE.")
@@ -197,18 +167,12 @@
  * @throws QueryException.UnsupportedCastException If cast is not possible.
  */
 fun CottontailGrpc.Data.toIntValue(): IntValue? = when (this.dataCase) {
-    CottontailGrpc.Data.DataCase.BOOLEANDATA -> IntValue(if (this.booleanData) {
-        1
-    } else {
-        0
-    })
+    CottontailGrpc.Data.DataCase.BOOLEANDATA -> IntValue(if (this.booleanData) { 1 } else { 0 })
     CottontailGrpc.Data.DataCase.INTDATA -> IntValue(this.intData)
     CottontailGrpc.Data.DataCase.LONGDATA -> IntValue(this.longData.toInt())
     CottontailGrpc.Data.DataCase.FLOATDATA -> IntValue(this.floatData.toInt())
     CottontailGrpc.Data.DataCase.DOUBLEDATA -> IntValue(this.doubleData.toInt())
-    CottontailGrpc.Data.DataCase.STRINGDATA -> IntValue(this.stringData.toIntOrNull()
-            ?: throw QueryException.UnsupportedCastException("A value of type STRING (v='${this.stringData}') cannot be cast to INT."))
-    CottontailGrpc.Data.DataCase.COMPLEXDATA -> throw QueryException.UnsupportedCastException("A value of COMPLEX cannot be cast to INT.")
+    CottontailGrpc.Data.DataCase.STRINGDATA -> IntValue(this.stringData.toIntOrNull() ?: throw QueryException.UnsupportedCastException("A value of type STRING (v='${this.stringData}') cannot be cast to INT."))
     CottontailGrpc.Data.DataCase.NULLDATA -> null
     CottontailGrpc.Data.DataCase.COMPLEX32DATA -> throw QueryException.UnsupportedCastException("A value of COMPLEX32 cannot be cast to INT.")
     CottontailGrpc.Data.DataCase.COMPLEX64DATA -> throw QueryException.UnsupportedCastException("A value of COMPLEX64 cannot be cast to INT.")
@@ -224,18 +188,12 @@
  * @throws QueryException.UnsupportedCastException If cast is not possible.
  */
 fun CottontailGrpc.Data.toLongValue(): LongValue? = when (this.dataCase) {
-    CottontailGrpc.Data.DataCase.BOOLEANDATA -> LongValue(if (this.booleanData) {
-        1L
-    } else {
-        0L
-    })
+    CottontailGrpc.Data.DataCase.BOOLEANDATA -> LongValue(if (this.booleanData) { 1L } else { 0L })
     CottontailGrpc.Data.DataCase.INTDATA -> LongValue(this.intData.toLong())
     CottontailGrpc.Data.DataCase.LONGDATA -> LongValue(this.longData)
     CottontailGrpc.Data.DataCase.FLOATDATA -> LongValue(this.floatData.toLong())
     CottontailGrpc.Data.DataCase.DOUBLEDATA -> LongValue(this.doubleData.toLong())
-    CottontailGrpc.Data.DataCase.STRINGDATA -> LongValue(this.stringData.toLongOrNull()
-            ?: throw QueryException.UnsupportedCastException("A value of type STRING (v='${this.stringData}') cannot be cast to LONG."))
-    CottontailGrpc.Data.DataCase.COMPLEXDATA -> throw QueryException.UnsupportedCastException("A value of COMPLEX cannot be cast to LONG.")
+    CottontailGrpc.Data.DataCase.STRINGDATA -> LongValue(this.stringData.toLongOrNull() ?: throw QueryException.UnsupportedCastException("A value of type STRING (v='${this.stringData}') cannot be cast to LONG."))
     CottontailGrpc.Data.DataCase.NULLDATA -> null
     CottontailGrpc.Data.DataCase.COMPLEX32DATA -> throw QueryException.UnsupportedCastException("A value of COMPLEX32 cannot be cast to LONG.")
     CottontailGrpc.Data.DataCase.COMPLEX64DATA -> throw QueryException.UnsupportedCastException("A value of COMPLEX64 cannot be cast to LONG.")
@@ -271,22 +229,12 @@
  * @throws QueryException.UnsupportedCastException If cast is not possible.
  */
 fun CottontailGrpc.Data.toFloatVectorValue(): FloatVectorValue? = when (this.dataCase) {
-    CottontailGrpc.Data.DataCase.BOOLEANDATA -> FloatVectorValue(FloatArray(1) {
-        if (this.booleanData) {
-            1.0f
-        } else {
-            0.0f
-        }
-    })
+    CottontailGrpc.Data.DataCase.BOOLEANDATA -> FloatVectorValue(FloatArray(1) { if (this.booleanData) { 1.0f } else { 0.0f } })
     CottontailGrpc.Data.DataCase.INTDATA -> FloatVectorValue(FloatArray(1) { this.intData.toFloat() })
     CottontailGrpc.Data.DataCase.LONGDATA -> FloatVectorValue(FloatArray(1) { this.longData.toFloat() })
     CottontailGrpc.Data.DataCase.FLOATDATA -> FloatVectorValue(FloatArray(1) { this.floatData })
     CottontailGrpc.Data.DataCase.DOUBLEDATA -> FloatVectorValue(FloatArray(1) { this.doubleData.toFloat() })
-    CottontailGrpc.Data.DataCase.STRINGDATA -> FloatVectorValue(FloatArray(1) {
-        this.stringData.toFloatOrNull()
-                ?: throw QueryException.UnsupportedCastException("A value of type STRING (v='${this.stringData}') cannot be cast to VECTOR[FLOAT].")
-    })
-    CottontailGrpc.Data.DataCase.COMPLEXDATA -> throw QueryException.UnsupportedCastException("A value of COMPLEX cannot be cast to VECTOR[FLOAT].")
+    CottontailGrpc.Data.DataCase.STRINGDATA -> FloatVectorValue(FloatArray(1) { this.stringData.toFloatOrNull() ?: throw QueryException.UnsupportedCastException("A value of type STRING (v='${this.stringData}') cannot be cast to VECTOR[FLOAT].") })
     CottontailGrpc.Data.DataCase.VECTORDATA -> this.vectorData.toFloatVectorValue()
     CottontailGrpc.Data.DataCase.NULLDATA -> null
     CottontailGrpc.Data.DataCase.COMPLEX32DATA -> throw QueryException.UnsupportedCastException("A value of COMPLEX32 cannot be cast to VECTOR.") /* TODO: Change. */
@@ -303,22 +251,12 @@
  * @throws QueryException.UnsupportedCastException If cast is not possible.
  */
 fun CottontailGrpc.Data.toDoubleVectorValue(): DoubleVectorValue? = when (this.dataCase) {
-    CottontailGrpc.Data.DataCase.BOOLEANDATA -> DoubleVectorValue(DoubleArray(1) {
-        if (this.booleanData) {
-            1.0
-        } else {
-            0.0
-        }
-    })
+    CottontailGrpc.Data.DataCase.BOOLEANDATA -> DoubleVectorValue(DoubleArray(1) { if (this.booleanData) { 1.0 } else { 0.0 } })
     CottontailGrpc.Data.DataCase.INTDATA -> DoubleVectorValue(DoubleArray(1) { this.intData.toDouble() })
     CottontailGrpc.Data.DataCase.LONGDATA -> DoubleVectorValue(DoubleArray(1) { this.longData.toDouble() })
     CottontailGrpc.Data.DataCase.FLOATDATA -> DoubleVectorValue(DoubleArray(1) { this.floatData.toDouble() })
     CottontailGrpc.Data.DataCase.DOUBLEDATA -> DoubleVectorValue(DoubleArray(1) { this.doubleData })
-    CottontailGrpc.Data.DataCase.STRINGDATA -> DoubleVectorValue(DoubleArray(1) {
-        this.stringData.toDoubleOrNull()
-                ?: throw QueryException.UnsupportedCastException("A value of type STRING (v='${this.stringData}') cannot be cast to VECTOR[DOUBLE].")
-    })
-    CottontailGrpc.Data.DataCase.COMPLEXDATA -> throw QueryException.UnsupportedCastException("A value of COMPLEX cannot be cast to VECTOR[DOUBLE].")
+    CottontailGrpc.Data.DataCase.STRINGDATA -> DoubleVectorValue(DoubleArray(1) { this.stringData.toDoubleOrNull() ?: throw QueryException.UnsupportedCastException("A value of type STRING (v='${this.stringData}') cannot be cast to VECTOR[DOUBLE].") })
     CottontailGrpc.Data.DataCase.VECTORDATA -> this.vectorData.toDoubleVectorValue()
     CottontailGrpc.Data.DataCase.NULLDATA -> null
     CottontailGrpc.Data.DataCase.COMPLEX32DATA -> throw QueryException.UnsupportedCastException("A value of COMPLEX32 cannot be cast to VECTOR[DOUBLE].")
@@ -334,22 +272,12 @@
  * @throws QueryException.UnsupportedCastException If cast is not possible.
  */
 fun CottontailGrpc.Data.toLongVectorValue(): LongVectorValue? = when (this.dataCase) {
-    CottontailGrpc.Data.DataCase.BOOLEANDATA -> LongVectorValue(LongArray(1) {
-        if (this.booleanData) {
-            1L
-        } else {
-            0L
-        }
-    })
+    CottontailGrpc.Data.DataCase.BOOLEANDATA -> LongVectorValue(LongArray(1) { if (this.booleanData) { 1L } else { 0L } })
     CottontailGrpc.Data.DataCase.INTDATA -> LongVectorValue(LongArray(1) { this.intData.toLong() })
     CottontailGrpc.Data.DataCase.LONGDATA -> LongVectorValue(LongArray(1) { this.longData })
     CottontailGrpc.Data.DataCase.FLOATDATA -> LongVectorValue(LongArray(1) { this.floatData.toLong() })
     CottontailGrpc.Data.DataCase.DOUBLEDATA -> LongVectorValue(LongArray(1) { this.doubleData.toLong() })
-    CottontailGrpc.Data.DataCase.STRINGDATA -> LongVectorValue(LongArray(1) {
-        this.stringData.toLongOrNull()
-                ?: throw QueryException.UnsupportedCastException("A value of type STRING (v='${this.stringData}') cannot be cast to VECTOR[LONG].")
-    })
-    CottontailGrpc.Data.DataCase.COMPLEXDATA -> throw QueryException.UnsupportedCastException("A value of COMPLEX cannot be cast to VECTOR[LONG].")
+    CottontailGrpc.Data.DataCase.STRINGDATA -> LongVectorValue(LongArray(1) { this.stringData.toLongOrNull() ?: throw QueryException.UnsupportedCastException("A value of type STRING (v='${this.stringData}') cannot be cast to VECTOR[LONG].") })
     CottontailGrpc.Data.DataCase.VECTORDATA -> this.vectorData.toLongVectorValue()
     CottontailGrpc.Data.DataCase.NULLDATA -> null
     CottontailGrpc.Data.DataCase.COMPLEX32DATA -> throw QueryException.UnsupportedCastException("A value of COMPLEX32 cannot be cast to VECTOR[LONG].")
@@ -365,22 +293,12 @@
  * @throws QueryException.UnsupportedCastException If cast is not possible.
  */
 fun CottontailGrpc.Data.toIntVectorValue(): IntVectorValue? = when (this.dataCase) {
-    CottontailGrpc.Data.DataCase.BOOLEANDATA -> IntVectorValue(IntArray(1) {
-        if (this.booleanData) {
-            1
-        } else {
-            0
-        }
-    })
+    CottontailGrpc.Data.DataCase.BOOLEANDATA -> IntVectorValue(IntArray(1) { if (this.booleanData) { 1 } else { 0 } })
     CottontailGrpc.Data.DataCase.INTDATA -> IntVectorValue(IntArray(1) { this.intData })
     CottontailGrpc.Data.DataCase.LONGDATA -> IntVectorValue(IntArray(1) { this.longData.toInt() })
     CottontailGrpc.Data.DataCase.FLOATDATA -> IntVectorValue(IntArray(1) { this.floatData.toInt() })
     CottontailGrpc.Data.DataCase.DOUBLEDATA -> IntVectorValue(IntArray(1) { this.doubleData.toInt() })
-    CottontailGrpc.Data.DataCase.STRINGDATA -> IntVectorValue(IntArray(1) {
-        this.stringData.toIntOrNull()
-                ?: throw QueryException.UnsupportedCastException("A value of type STRING (v='${this.stringData}') cannot be cast to VECTOR[INT].")
-    })
-    CottontailGrpc.Data.DataCase.COMPLEXDATA -> throw QueryException.UnsupportedCastException("A value of COMPLEX cannot be cast to VECTOR[INT].")
+    CottontailGrpc.Data.DataCase.STRINGDATA -> IntVectorValue(IntArray(1) { this.stringData.toIntOrNull() ?: throw QueryException.UnsupportedCastException("A value of type STRING (v='${this.stringData}') cannot be cast to VECTOR[INT].") })
     CottontailGrpc.Data.DataCase.VECTORDATA -> this.vectorData.toIntVectorValue()
     CottontailGrpc.Data.DataCase.NULLDATA -> null
     CottontailGrpc.Data.DataCase.COMPLEX32DATA -> throw QueryException.UnsupportedCastException("A value of COMPLEX32 cannot be cast to VECTOR[INT].")
@@ -398,12 +316,11 @@
  */
 fun CottontailGrpc.Data.toBooleanVectorValue(): BooleanVectorValue? = when (this.dataCase) {
     CottontailGrpc.Data.DataCase.BOOLEANDATA -> BooleanVectorValue(BitSet(1).init { this.booleanData })
-    CottontailGrpc.Data.DataCase.INTDATA -> BooleanVectorValue(BitSet(1).init { this.intData > 0 })
-    CottontailGrpc.Data.DataCase.LONGDATA -> BooleanVectorValue(BitSet(1).init { this.longData > 0 })
-    CottontailGrpc.Data.DataCase.FLOATDATA -> BooleanVectorValue(BitSet(1).init { this.floatData > 0f })
-    CottontailGrpc.Data.DataCase.DOUBLEDATA -> BooleanVectorValue(BitSet(1).init { this.doubleData > 0.0 })
-    CottontailGrpc.Data.DataCase.STRINGDATA -> BooleanVectorValue(BitSet(1).init { this.stringData == "true" })
-    CottontailGrpc.Data.DataCase.COMPLEXDATA -> throw QueryException.UnsupportedCastException("A value of COMPLEX cannot be cast to VECTOR[BOOL].")
+    CottontailGrpc.Data.DataCase.INTDATA -> BooleanVectorValue(BitSet(1).init  { this.intData > 0 })
+    CottontailGrpc.Data.DataCase.LONGDATA -> BooleanVectorValue(BitSet(1).init  { this.longData > 0 })
+    CottontailGrpc.Data.DataCase.FLOATDATA -> BooleanVectorValue(BitSet(1).init  { this.floatData > 0f })
+    CottontailGrpc.Data.DataCase.DOUBLEDATA -> BooleanVectorValue(BitSet(1).init  { this.doubleData > 0.0 })
+    CottontailGrpc.Data.DataCase.STRINGDATA -> BooleanVectorValue(BitSet(1).init  { this.stringData == "true" })
     CottontailGrpc.Data.DataCase.VECTORDATA -> this.vectorData.toBooleanVectorValue()
     CottontailGrpc.Data.DataCase.NULLDATA -> null
     CottontailGrpc.Data.DataCase.COMPLEX32DATA -> throw QueryException.UnsupportedCastException("A value of COMPLEX32 cannot be cast to VECTOR[BOOL].")
@@ -443,14 +360,9 @@
     CottontailGrpc.Vector.VectorDataCase.FLOATVECTOR -> DoubleVectorValue(this.floatVector.vectorList)
     CottontailGrpc.Vector.VectorDataCase.LONGVECTOR -> DoubleVectorValue(this.longVector.vectorList)
     CottontailGrpc.Vector.VectorDataCase.INTVECTOR -> DoubleVectorValue(this.intVector.vectorList)
-<<<<<<< HEAD
-    CottontailGrpc.Vector.VectorDataCase.BOOLVECTOR -> DoubleVectorValue(this.boolVector.vectorList.map { if (it) 1.0 else 0.0 })
-    CottontailGrpc.Vector.VectorDataCase.COMPLEXVECTOR -> throw QueryException.UnsupportedCastException("A value of COMPLEX cannot be cast to VECTOR[DOUBLE].")
-=======
     CottontailGrpc.Vector.VectorDataCase.BOOLVECTOR -> DoubleVectorValue(this.boolVector.vectorList.map { if (it) 1.0 else 0.0  })
     CottontailGrpc.Vector.VectorDataCase.COMPLEX32VECTOR -> throw QueryException.UnsupportedCastException("A value of VECTOR[COMPLEX32] cannot be cast to VECTOR[DOUBLE].")
     CottontailGrpc.Vector.VectorDataCase.COMPLEX64VECTOR -> throw QueryException.UnsupportedCastException("A value of VECTOR[COMPLEX64] cannot be cast to VECTOR[DOUBLE].")
->>>>>>> e76781a0
     CottontailGrpc.Vector.VectorDataCase.VECTORDATA_NOT_SET -> throw QueryException.UnsupportedCastException("A value of NULL cannot be cast to VECTOR[DOUBLE].")
     null -> throw QueryException.UnsupportedCastException("A value of NULL cannot be cast to VECTOR[DOUBLE].")
 }
@@ -466,14 +378,9 @@
     CottontailGrpc.Vector.VectorDataCase.FLOATVECTOR -> FloatVectorValue(this.floatVector.vectorList)
     CottontailGrpc.Vector.VectorDataCase.LONGVECTOR -> FloatVectorValue(this.longVector.vectorList)
     CottontailGrpc.Vector.VectorDataCase.INTVECTOR -> FloatVectorValue(this.intVector.vectorList)
-<<<<<<< HEAD
-    CottontailGrpc.Vector.VectorDataCase.BOOLVECTOR -> FloatVectorValue(this.boolVector.vectorList.map { if (it) 1.0f else 0.0f })
-    CottontailGrpc.Vector.VectorDataCase.COMPLEXVECTOR -> throw QueryException.UnsupportedCastException("A value of COMPLEX cannot be cast to VECTOR[FLOAT].")
-=======
     CottontailGrpc.Vector.VectorDataCase.BOOLVECTOR -> FloatVectorValue(this.boolVector.vectorList.map { if (it) 1.0f else 0.0f  })
     CottontailGrpc.Vector.VectorDataCase.COMPLEX32VECTOR -> throw QueryException.UnsupportedCastException("A value of VECTOR[COMPLEX32] cannot be cast to VECTOR[FLOAT].")
     CottontailGrpc.Vector.VectorDataCase.COMPLEX64VECTOR -> throw QueryException.UnsupportedCastException("A value of VECTOR[COMPLEX64] cannot be cast to VECTOR[FLOAT].")
->>>>>>> e76781a0
     CottontailGrpc.Vector.VectorDataCase.VECTORDATA_NOT_SET -> throw QueryException.UnsupportedCastException("A value of NULL cannot be cast to VECTOR[FLOAT].")
     null -> throw QueryException.UnsupportedCastException("A value of NULL cannot be cast to VECTOR[FLOAT].")
 }
@@ -489,14 +396,9 @@
     CottontailGrpc.Vector.VectorDataCase.FLOATVECTOR -> LongVectorValue(this.floatVector.vectorList)
     CottontailGrpc.Vector.VectorDataCase.LONGVECTOR -> LongVectorValue(this.longVector.vectorList)
     CottontailGrpc.Vector.VectorDataCase.INTVECTOR -> LongVectorValue(this.intVector.vectorList)
-<<<<<<< HEAD
-    CottontailGrpc.Vector.VectorDataCase.BOOLVECTOR -> LongVectorValue(this.boolVector.vectorList.map { if (it) 1L else 0L })
-    CottontailGrpc.Vector.VectorDataCase.COMPLEXVECTOR -> throw QueryException.UnsupportedCastException("A value of COMPLEX cannot be cast to VECTOR[LONG].")
-=======
     CottontailGrpc.Vector.VectorDataCase.BOOLVECTOR -> LongVectorValue(this.boolVector.vectorList.map { if (it) 1L else 0L  })
     CottontailGrpc.Vector.VectorDataCase.COMPLEX32VECTOR -> throw QueryException.UnsupportedCastException("A value of VECTOR[COMPLEX32] cannot be cast to VECTOR[LONG].")
     CottontailGrpc.Vector.VectorDataCase.COMPLEX64VECTOR -> throw QueryException.UnsupportedCastException("A value of VECTOR[COMPLEX64] cannot be cast to VECTOR[LONG].")
->>>>>>> e76781a0
     CottontailGrpc.Vector.VectorDataCase.VECTORDATA_NOT_SET -> throw QueryException.UnsupportedCastException("A value of NULL cannot be cast to VECTOR[LONG].")
     null -> throw QueryException.UnsupportedCastException("A value of NULL cannot be cast to VECTOR[LONG].")
 }
@@ -512,14 +414,9 @@
     CottontailGrpc.Vector.VectorDataCase.FLOATVECTOR -> IntVectorValue(this.floatVector.vectorList)
     CottontailGrpc.Vector.VectorDataCase.LONGVECTOR -> IntVectorValue(this.longVector.vectorList)
     CottontailGrpc.Vector.VectorDataCase.INTVECTOR -> IntVectorValue(this.intVector.vectorList)
-<<<<<<< HEAD
-    CottontailGrpc.Vector.VectorDataCase.BOOLVECTOR -> IntVectorValue(this.boolVector.vectorList.map { if (it) 1 else 0 })
-    CottontailGrpc.Vector.VectorDataCase.COMPLEXVECTOR -> throw QueryException.UnsupportedCastException("A value of COMPLEX cannot be cast to VECTOR[INT].")
-=======
     CottontailGrpc.Vector.VectorDataCase.BOOLVECTOR -> IntVectorValue(this.boolVector.vectorList.map { if (it) 1 else 0  })
     CottontailGrpc.Vector.VectorDataCase.COMPLEX32VECTOR -> throw QueryException.UnsupportedCastException("A value of VECTOR[COMPLEX32] cannot be cast to VECTOR[INT].")
     CottontailGrpc.Vector.VectorDataCase.COMPLEX64VECTOR -> throw QueryException.UnsupportedCastException("A value of VECTOR[COMPLEX64] cannot be cast to VECTOR[INT].")
->>>>>>> e76781a0
     CottontailGrpc.Vector.VectorDataCase.VECTORDATA_NOT_SET -> throw QueryException.UnsupportedCastException("A value of NULL cannot be cast to VECTOR[INT].")
     null -> throw QueryException.UnsupportedCastException("A value of NULL cannot be cast to VECTOR[INT].")
 }
@@ -536,12 +433,8 @@
     CottontailGrpc.Vector.VectorDataCase.LONGVECTOR -> BooleanVectorValue(this.longVector.vectorList)
     CottontailGrpc.Vector.VectorDataCase.INTVECTOR -> BooleanVectorValue(this.intVector.vectorList)
     CottontailGrpc.Vector.VectorDataCase.BOOLVECTOR -> BooleanVectorValue(this.boolVector.vectorList.toTypedArray())
-<<<<<<< HEAD
-    CottontailGrpc.Vector.VectorDataCase.COMPLEXVECTOR -> throw QueryException.UnsupportedCastException("A value of COMPLEX cannot be cast to VECTOR[BOOL].")
-=======
     CottontailGrpc.Vector.VectorDataCase.COMPLEX32VECTOR -> throw QueryException.UnsupportedCastException("A value of VECTOR[COMPLEX32] cannot be cast to VECTOR[BOOL].")
     CottontailGrpc.Vector.VectorDataCase.COMPLEX64VECTOR -> throw QueryException.UnsupportedCastException("A value of VECTOR[COMPLEX64] cannot be cast to VECTOR[BOOL].")
->>>>>>> e76781a0
     CottontailGrpc.Vector.VectorDataCase.VECTORDATA_NOT_SET -> throw QueryException.UnsupportedCastException("A value of NULL cannot be cast to VECTOR[BOOL].")
     null -> throw QueryException.UnsupportedCastException("A value of NULL cannot be cast to VECTOR[BOOL].")
 }
